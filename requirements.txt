--- conflicted
+++ resolved
@@ -3,11 +3,7 @@
 pandas
 pyForecastTools
 pysat >= 3.0.4
-<<<<<<< HEAD
-pysatNASA >= 0.0.5
-=======
 pysatNASA <= 0.0.4
->>>>>>> a77c2c96
 requests
 scipy
 xarray