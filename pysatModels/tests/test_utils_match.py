--- conflicted
+++ resolved
@@ -13,106 +13,8 @@
 import pysatModels.utils.match as match
 
 
-<<<<<<< HEAD
 class TestUtilsMatchCollectInstModPairs():
-    """ Unit tests for utils.match.collect_inst_model_pairs
-    """
-=======
-class TestUtilsMatchLoadModelXarray(object):
-    """Unit tests for utils.match.load_model_xarray."""
-
-    def setup(self):
-        """Set up the unit test environment for each method."""
-
-        self.ftime = dt.datetime(2009, 1, 1)
-        self.filename = "%Y-%m-%d.nofile"
-        self.model_kwargs = {'platform': str('pysat'),
-                             'name': str('testing_xarray'),
-                             'num_samples': 12,
-                             'clean_level': 'clean'}
-        self.model_inst = None
-        self.xout = None
-        self.temp_file = 'None'
-        return
-
-    def teardown(self):
-        """Clean up the unit test environment after each method."""
-
-        if os.path.isfile(self.temp_file):
-            os.remove(self.temp_file)
-
-        del self.ftime, self.model_kwargs, self.xout, self.filename
-        del self.temp_file, self.model_inst
-        return
-
-    def test_no_inst(self):
-        """Test failure when no instrument object is provided."""
-
-        with pytest.raises(ValueError) as verr:
-            match.load_model_xarray(self.ftime)
-
-        assert verr.value.args[0].find("must provide a pysat.Instrument") >= 0
-        return
-
-    @pytest.mark.parametrize("fname", [(None), ('filename')])
-    def test_load_filename(self, fname):
-        """Test success when loading through different filename options."""
-
-        if fname is not None:
-            if hasattr(self, fname):
-                fname = getattr(self, fname)
-            self.temp_file = self.ftime.strftime(fname)
-
-            # Create a temporary file
-            with open(self.temp_file, 'w') as fout:
-                fout.write('')
-
-        # Load the test instrument data
-        self.model_inst = pysat.Instrument(**self.model_kwargs)
-        self.xout = match.load_model_xarray(self.ftime, self.model_inst,
-                                            filename=fname)
-
-        # Test the output
-        assert isinstance(self.xout, xr.core.dataset.Dataset)
-
-        for kk in self.model_inst.data.data_vars:
-            assert kk in self.xout.data_vars
-
-        assert self.model_inst.index.name in self.xout.coords
-        return
-
-    def test_load_pandas_inst(self):
-        """Test success when loading a panads pysat Instrument."""
-
-        self.model_kwargs["name"] = "testing"
-        self.model_inst = pysat.Instrument(**self.model_kwargs)
-        self.xout = match.load_model_xarray(self.ftime, self.model_inst)
-
-        # Test the output
-        assert isinstance(self.xout, xr.core.dataset.Dataset)
-
-        for kk in self.model_inst.data.columns:
-            assert kk in self.xout.data_vars
-
-        assert self.model_inst.index.name in self.xout.coords
-        return
-
-    def test_load_empty_inst(self):
-        """Test return value of None with empty instrument load."""
-
-        self.model_inst = pysat.Instrument(**self.model_kwargs)
-        self.ftime = self.model_inst.files.files.index[0] - dt.timedelta(
-            days=1)
-        self.xout = match.load_model_xarray(self.ftime, self.model_inst)
-
-        assert self.xout is None
-        return
-
-
-class TestUtilsMatchCollectInstModPairs(object):
     """Unit tests for utils.match.collect_inst_model_pairs."""
-
->>>>>>> a90c07d5
     def setup(self):
         """Set up the unit test environment for each method."""
 
