--- conflicted
+++ resolved
@@ -82,7 +82,6 @@
                                 "http://doi.org/10.5281/zenodo.3950564"))
     logger.info(self.acknowledgements)
 
-<<<<<<< HEAD
     return
 
 
@@ -109,10 +108,9 @@
     """
 
     logger.info('Cleaning not supported for SAMI')
+    
     return
 
-=======
->>>>>>> bb4976d8
 
 def load(fnames, tag=None, inst_id=None, **kwargs):
     """Loads sami2py data using xarray.
@@ -129,11 +127,7 @@
         tag name used to identify particular data set to be loaded.
         This input is nominally provided by pysat itself.
     inst_id : string ('')
-<<<<<<< HEAD
         Instrument ID used to identify particular data set to be loaded.
-=======
-        Satellite ID used to identify particular data set to be loaded.
->>>>>>> bb4976d8
         This input is nominally provided by pysat itself.
     **kwargs : extra keywords
         Passthrough for additional keyword arguments specified when
@@ -185,11 +179,7 @@
         Tag identifier used for particular dataset. This input is provided by
         pysat. (default='')
     inst_id : string
-<<<<<<< HEAD
         Instrument ID string identifier used for particular dataset. This input
-=======
-        Satellite ID string identifier used for particular dataset. This input
->>>>>>> bb4976d8
         is provided by pysat. (default='')
     data_path : string
         Path to directory to download data to. (default=None)
