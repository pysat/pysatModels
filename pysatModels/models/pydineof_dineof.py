--- conflicted
+++ resolved
@@ -1,31 +1,6 @@
 # -*- coding: utf-8 -*-
-<<<<<<< HEAD
 """
 Support exported model data from pyDINEOF.
-=======
-"""Supports exported model data from pyDINEOF.
-
-pyDINEOF is a Python package that interfaces with a version of Data
-Interpolation Empirical Orthogonal Functions (DINEOFs). This module couples
-into the systematic export pyDINEOF format and thus should support
-all exports from the package.
-
-Given the generality of the support, each model series is identified
-using the `tag` keyword.
-
-DINEOFs are a purely data based method that can analyze a data-set, with
-data gaps, and extract a series of basis functions that optimally reproduce
-the input data. The quality of the reconstruction is primarily determined
-by the quantity and quality of the input data.
-
-http://modb.oce.ulg.ac.be/mediawiki/index.php/DINEOF
-
-References
-----------
-J.-M. Beckers and M. Rixen. EOF calculations and data filling from
-incomplete oceanographic data sets. Journal of Atmospheric and
-Oceanic Technology, 20(12):1839-­1856, 2003.
->>>>>>> fa3c0178
 
 Properties
 ----------
@@ -101,10 +76,7 @@
 
 def init(self):
     """Initialize the Instrument object with instrument specific values."""
-<<<<<<< HEAD
-=======
-
->>>>>>> fa3c0178
+
     acks = ''.join(('The original DINEOF model code may be found at ',
                     'http://modb.oce.ulg.ac.be/mediawiki/index.php/DINEOF.',
                     'pyDINEOFs is stored online in a private repository at ',
@@ -121,11 +93,7 @@
 
 
 def clean(self):
-<<<<<<< HEAD
     """Clean pydineof data to the specified level, unused."""
-=======
-    """Return pydineof data cleaned to the specified level, unused."""
->>>>>>> fa3c0178
 
     logger.info('Cleaning not supported for DINEOFs')
 
@@ -195,15 +163,7 @@
 
 
 def download(date_array=None, tag=None, inst_id=None, data_path=None, **kwargs):
-<<<<<<< HEAD
-    """Download dineof data.  Currently only retrieves test data from github.
-=======
-    """Download dineof data.
-
-    Note
-    ----
-    Currently only retrieves test data from github
->>>>>>> fa3c0178
+    """Download dineof data. 
 
     Parameters
     ----------
@@ -226,7 +186,7 @@
     Note
     ----
     This routine is invoked by pysat and is not intended for direct use by
-    the end user.
+    the end user. Currently only retrieves test data from github
 
     The test object generates the datetime requested by the user, which may not
     match the date of the model run.
