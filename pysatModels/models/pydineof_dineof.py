--- conflicted
+++ resolved
@@ -151,21 +151,14 @@
 
     """
 
-<<<<<<< HEAD
     # netCDF4 files were produced by xarray.
-    # Returning an xarray.Dataset.
-    return pysat.utils.load_netcdf4(fnames, epoch_name='time',
-                                    pandas_format=False)
-=======
-    # netCDF4 files were produced by xarray
-    # returning an xarray.Dataset
+    # returning an xarray.Dataset.
     data, meta = pysat.utils.load_netcdf4(fnames, epoch_name='time',
                                           pandas_format=False)
     # Manually close link to file.
     data.close()
 
     return data, meta
->>>>>>> cea54a63
 
 
 def download(date_array=None, tag=None, inst_id=None, data_path=None, **kwargs):
@@ -221,13 +214,8 @@
                     with open(saved_local_fname, 'wb') as open_f:
                         open_f.write(req.content)
             else:
-<<<<<<< HEAD
-                warnings.warn('Unable to find remote file: {:}'.format(
-                    remote_path))
-=======
                 warnings.warn(' '.join(('Unable to find remote file:',
                                         remote_path)))
->>>>>>> cea54a63
     else:
 
         warnings.warn('Downloads currently only supported for test files.')
