--- conflicted
+++ resolved
@@ -13,12 +13,8 @@
 import pysatModels as ps_mod
 
 
-<<<<<<< HEAD
 def compare_model_and_inst(pairs, inst_name, mod_name, methods=['all'],
                            unit_label='units'):
-=======
-def compare_model_and_inst(pairs, inst_name, mod_name, methods=['all']):
->>>>>>> a90c07d5
     """Compare modelled and measured data.
 
     Parameters
