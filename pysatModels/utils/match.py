--- conflicted
+++ resolved
@@ -240,12 +240,7 @@
                     lon_high = 180.0
 
                 # Set the range of the instrument longitude
-<<<<<<< HEAD
                 inst.custom_attach(pysat.utils.coords.update_longitude,
-=======
-                inst.custom.attach(pysat.utils.coords.update_longitude,
-                                   kind='modify', at_pos=lon_pos,
->>>>>>> a5148b55
                                    kwargs={'low': lon_low,
                                            'lon_name': inst_lon_name,
                                            'high': lon_high})
