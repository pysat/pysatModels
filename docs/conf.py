--- conflicted
+++ resolved
@@ -40,14 +40,10 @@
               'sphinx.ext.githubpages',
               'sphinx.ext.autosectionlabel',
               'numpydoc',
-<<<<<<< HEAD
               'm2r']
-=======
-              'm2r',
-]
+
 autosectionlabel_prefix_document = True
 autosectionlabel_maxdepth = 3
->>>>>>> a5148b55
 
 # Add any paths that contain templates here, relative to this directory.
 templates_path = ['.templates']
