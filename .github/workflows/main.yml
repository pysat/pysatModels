# This workflow will install Python dependencies, run tests and lint with a
# variety of Python versions. For more information see:
# https://help.github.com/actions/language-and-framework-guides/
# using-python-with-github-actions

name: Pytest with Flake8

on: [pull_request, push]

jobs:
  build:
    strategy:
      fail-fast: false
      matrix:
        os: [ubuntu-latest, macos-latest, windows-latest]
        python-version: [3.8, 3.9]
        numpy_ver: [latest]
        include:
          - python-version: "3.7"
<<<<<<< HEAD
            numpy_ver: "1.17.3"
=======
            numpy_ver: "1.18"
>>>>>>> 64269497
            os: "ubuntu-latest"

    name: Python ${{ matrix.python-version }} on ${{ matrix.os }} with numpy ${{ matrix.numpy_ver }}
    runs-on: ${{ matrix.os }}
    steps:
    - uses: actions/checkout@v2
    - name: Set up Python ${{ matrix.python-version }}
      uses: actions/setup-python@v2
      with:
        python-version: ${{ matrix.python-version }}

    - name: Install standard dependencies
      run: |
        python -m pip install --upgrade pip
        pip install -r test_requirements.txt
        pip install -r requirements.txt
        
        # Temporary install commands to test RC
        pip install -r pysat_requirements.txt
        pip install -i https://test.pypi.org/simple/ pysat==3.0.1rc1

    - name: Install NEP29 dependencies
      if: ${{ matrix.numpy_ver != 'latest'}}
      run: |
        pip install --no-binary :numpy: numpy==${{ matrix.numpy_ver }}

    - name: Set up pysat
      run: |
        mkdir pysatData
        python -c "import pysat; pysat.params['data_dirs'] = 'pysatData'"

    - name: Test PEP8 compliance
      run: flake8 . --count --select=E,F,W --show-source --statistics

    - name: Evaluate complexity
      run: flake8 . --count --exit-zero --max-complexity=10 --statistics

    - name: Run unit and integration tests
      run: pytest --cov=pysatModels/

    - name: Publish results to coveralls
      env:
        GITHUB_TOKEN: ${{ secrets.GITHUB_TOKEN }}
      run: coveralls --rcfile=setup.cfg --service=github<|MERGE_RESOLUTION|>--- conflicted
+++ resolved
@@ -17,11 +17,7 @@
         numpy_ver: [latest]
         include:
           - python-version: "3.7"
-<<<<<<< HEAD
-            numpy_ver: "1.17.3"
-=======
             numpy_ver: "1.18"
->>>>>>> 64269497
             os: "ubuntu-latest"
 
     name: Python ${{ matrix.python-version }} on ${{ matrix.os }} with numpy ${{ matrix.numpy_ver }}
